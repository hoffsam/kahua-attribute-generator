--- conflicted
+++ resolved
@@ -115,47 +115,50 @@
 
 **Input Scenarios**:
 
-| Input                                              | Result                                                                                               |
-| -------------------------------------------------- | ---------------------------------------------------------------------------------------------------- |
-| `FieldA`                                           | `name=FieldA, entity=, type=Text, label=, visualtype=TextBox, category=Standard`                     |
-| `FieldA,MyEntity`                                  | `name=FieldA, entity=MyEntity, type=Text, label=, visualtype=TextBox, category=Standard`             |
-| `FieldA,MyEntity,Integer`                          | `name=FieldA, entity=MyEntity, type=Integer, label=, visualtype=TextBox, category=Standard`          |
-| `FieldA,MyEntity,,Custom Label`                    | `name=FieldA, entity=MyEntity, type=Text, label=Custom Label, visualtype=TextBox, category=Standard` |
-| `FieldA,MyEntity,Lookup,Field A,ComboBox,Advanced` | `name=FieldA, entity=MyEntity, type=Lookup, label=Field A, visualtype=ComboBox, category=Advanced`   |
-
----
-
-## Fragment System
-
-### Grouped Fragments
-
-Fragments are grouped under keys (`primary`, `secondary`, …). Each group may define `header`, `body`, and `footer`. Groups are output independently, and each group’s output is preceded by a comment showing its name.
-
-#### Example: Lookup Lists with Secondary Labels
-
-```jsonc
-{
-  "id": "lookups",
-  "name": "Lookup Lists",
-  "type": "table",
-  "tokenReferences": ["lookupheader","lookups"],
-  "fragments": {
-    "primary": {
-      "header": "<LookupList Name=\"{$entity}_{$listname}LookupList\" Label=\"{$entity}_{$listname}LookupListLabel\" Description=\"{$entity}_{$listname}LookupListDescription\">",
-      "body": "<Value Label=\"[{$label != '' ? '{$label}' : '{$entity}_{$listname}{$value|title}Label'}]\">{$value|friendly}</Value>",
-      "footer": "</LookupList>"
-    },
-    "secondary": {
-      "header": "<Label Key=\"{$entity}_{$listname}LookupListLabel\">{$listlabel != '' ? $listlabel|friendly : $listname|friendly}</Label>\n<Label Key=\"{$entity}_{$listname}LookupListDescription\">{$listdescription != '' ? $listdescription : $listname|friendly}</Label>",
-      "body": "<Label Key=\"{$label != '' ? '{$label}' : '{$entity}_{$listname}{$value|title}Label'}\">{$label != '' ? $label|friendly : $value|friendly}</Label>"
-    }
-  }
-}
-```
-
-This produces both the `<LookupList>` with `<Value>`s (**primary**) and a set of `<Label>` elements (**secondary**) for the list and each value.
-
-<<<<<<< HEAD
+| Input | Result |
+|-------|---------|
+| `FieldA` | `name=FieldA, entity=, type=Text, label=, visualtype=TextBox, category=Standard` |
+| `FieldA,MyEntity` | `name=FieldA, entity=MyEntity, type=Text, label=, visualtype=TextBox, category=Standard` |
+| `FieldA,MyEntity,Integer` | `name=FieldA, entity=MyEntity, type=Integer, label=, visualtype=TextBox, category=Standard` |
+| `FieldA,MyEntity,,Custom Label` | `name=FieldA, entity=MyEntity, type=Text, label=Custom Label, visualtype=TextBox, category=Standard` |
+| `FieldA,MyEntity,Lookup,Field A,ComboBox,Advanced` | `name=FieldA, entity=MyEntity, type=Lookup, label=Field A, visualtype=ComboBox, category=Advanced` |
+
+#### Conditional Interaction
+
+Defaults work seamlessly with conditional expressions:
+
+**Fragment**: `{$type=='Text' ? 'simple' : 'complex'}`
+- **Input**: `FieldName,Entity` (type defaults to "Text")
+- **Result**: "simple" (condition uses default value)
+
+### Token Processing
+
+All tokens are processed identically with no special built-in logic:
+
+- **Default values** - missing or empty input values use configured defaults from token definitions 
+- **Transformation handling** - depends on fragment template syntax (`{$token}`, `{$token|internal}`, `{$token|friendly}`, `{$token|upper}`, `{$token|lower}`)
+- **Conditional support** - tokens can be used in conditional expressions for dynamic content generation
+- **No fallback logic** - input values and configured defaults are used directly without modification
+
+### Custom Tokens
+
+You can define any token names you need:
+
+```json
+{
+  "kahua.tokenNameDefinitions": [
+    {
+      "id": "custom",
+      "name": "Custom Tokens",
+      "type": "table",
+      "tokens": "name,prefix,type,label,category,owner,status"
+    }
+  ]
+}
+```
+
+All tokens use their corresponding input position or default to empty string if not provided.
+
 ## Error Handling
 
 The extension validates configuration and input before generating XML:
@@ -252,21 +255,17 @@
   }]
 }
 ```
-=======
----
->>>>>>> 76fb3409
 
 ### Token Syntax and Transformations
 
-Fragments support the `{$token}` syntax with transformation options:
-
-* **`{$token}`** – Default: PascalCase (capitalizes words, strips spaces/special chars)
-* **`{$token|internal}`** – Explicit PascalCase
-* **`{$token|friendly}`** – TitleCase with XML escaping
-* **`{$token|upper}`** – Uppercase with XML escaping
-* **`{$token|lower}`** – Lowercase with XML escaping
-
-<<<<<<< HEAD
+Fragments support the `{$token}` syntax with transformation options using the pipe (`|`) delimiter:
+
+- **`{$token}`** - Default: PascalCase (strips spaces/special chars, capitalizes words)
+- **`{$token|internal}`** - Explicitly creates PascalCase (same as default)
+- **`{$token|friendly}`** - TitleCase with proper capitalization rules and XML escaping
+- **`{$token|upper}`** - Convert to uppercase and XML-escape
+- **`{$token|lower}`** - Convert to lowercase and XML-escape
+
 **PascalCase**: Converts text to PascalCase while preserving existing PascalCase formatting. If input already has mixed case (like "MyEntityName"), it's preserved. Otherwise, removes spaces and special characters, capitalizes first letter of each word. Perfect for XML identifiers and attribute names.
 
 **TitleCase**: Converts PascalCase and numbered text to properly spaced title case. Handles transitions like "ListNameIsThis" → "List Name Is This" and "Value1" → "Value 1". Applies proper title capitalization rules - capitalizes major words but keeps articles, prepositions, and conjunctions lowercase (except when first or last word). Preserves spaces and XML-escapes output.
@@ -294,21 +293,137 @@
 <Note>{$comment|lower}</Note>
 <!-- Input: "FIELD & VALUE" → Output: "field &amp; value" -->
 ```
-=======
----
->>>>>>> 76fb3409
 
 ### Conditional Blocks
 
-Fragments can include conditional expressions:
-
+The extension supports conditional expressions for dynamic XML generation based on token values.
+
+#### Conditional Expression Syntax
+
+Conditional expressions use the ternary operator format:
 ```
 {$condition ? 'trueValue' : 'falseValue'}
 ```
 
-Supported operators: `==`, `!=`, `<>`, `<=`, `>=`, `in (...)`, `not in (...)`, `&&`, `||`, parentheses, and nested ternary operators.
-
-<<<<<<< HEAD
+#### Supported Operators
+
+- **Equality**: `{$type=='Lookup' ? 'value' : ''}`
+- **Inequality**: `{$type!='Text' ? 'value' : ''}` or `{$type<>'Text' ? 'value' : ''}`
+- **Comparison**: `{$priority>=5 ? 'high' : 'normal'}`, `{$count<=10 ? 'few' : 'many'}`
+- **List membership**: `{$status in ('Active','Pending') ? 'enabled' : 'disabled'}`
+- **List exclusion**: `{$type not in ('Text','Integer') ? 'complex' : 'simple'}`
+- **Logical AND**: `{$type=='Text' && $required=='true' ? 'required' : 'optional'}`
+- **Logical OR**: `{$type=='Lookup' || $type=='Entity' ? 'complex' : 'simple'}`
+- **Parentheses**: `{($type=='Text' || $type=='Integer') && $required=='true' ? 'basic' : 'other'}`
+- **Nested ternary**: `{$type=='Lookup' ? ($required=='true' ? 'req' : 'opt') : 'text'}`
+
+#### Conditional Fragment Values
+
+Use conditionals within fragment templates to generate dynamic content:
+
+```json
+{
+  "Visuals": "<{$visualtype} Name=\"{$name}\" {$type=='Lookup' ? 'LookupListName=\"{$name}\"' : ''} />"
+}
+```
+
+**Input**: `FieldName,MyEntity,Lookup,Field Label,ComboBox`
+**Output**: `<ComboBox Name="FieldName" LookupListName="FieldName" />`
+
+**Input**: `FieldName,MyEntity,Text,Field Label,TextBox`
+**Output**: `<TextBox Name="FieldName" />`
+
+#### Conditional Fragment Keys
+
+Use conditionals in fragment keys to include/exclude entire fragments based on conditions:
+
+```json
+{
+  "{$type=='Lookup' ? 'LookupList' : ''}": "<LookupList Name=\"{$name}\" />\n<Value />"
+}
+```
+
+- **When `type='Lookup'`**: Generates a `LookupList` fragment with the specified content
+- **When `type='Text'`**: The entire fragment is omitted from output
+
+#### Error Handling
+
+- **Invalid tokens**: When conditions reference tokens that don't exist or are empty, the condition evaluates to `false`
+- **Warning notifications**: By default, invalid token references show error notifications
+- **Suppress warnings**: Set `kahua.suppressInvalidConditionWarnings: true` to disable notifications
+
+#### Enhanced Conditional Examples
+
+**Logical Operators**:
+```json
+{
+  "kahua.fragmentDefinitions": [{
+    "id": "example",
+    "name": "Example Fragment",
+    "tokenReferences": ["attributes"],
+    "fragments": {
+    "Validation": "{$type=='Text' && $required=='true' ? 'Required=\"true\" MaxLength=\"255\"' : ''} {$type=='Integer' && $min!='' ? 'Min=\"{$min}\"' : ''}",
+    "Controls": "<{$visualtype} Name=\"{$name}\" {$type=='Lookup' || $type=='Entity' ? 'Complex=\"true\"' : ''} />",
+    "{($type=='Lookup' || $type=='Entity') && $category=='Advanced' ? 'ComplexControls' : ''}": "<AdvancedControl Type=\"{$type}\" />"
+    }
+  }]
+}
+```
+
+**Nested Ternary and Parentheses**:
+```json
+{
+  "kahua.fragmentDefinitions": [{
+    "id": "example",
+    "name": "Example Fragment",
+    "tokenReferences": ["attributes"],
+    "fragments": {
+    "DisplayType": "{$type=='Lookup' ? ($visualtype=='ComboBox' ? 'dropdown' : ($visualtype=='ListBox' ? 'list' : 'other')) : 'simple'}",
+    "Access": "{$category=='Public' ? 'read-write' : ($category=='Protected' ? ($required=='true' ? 'required' : 'optional') : 'admin-only')}"
+    }
+  }]
+}
+```
+
+**Curly Braces in Literals**:
+```json
+{
+  "kahua.fragmentDefinitions": [{
+    "id": "example",
+    "name": "Example Fragment",
+    "tokenReferences": ["attributes"],
+    "fragments": {
+    "JsonConfig": "{$type=='Config' ? '{\"name\": \"{$name}\", \"type\": \"{$type}\", \"settings\": {}}' : 'null'}",
+    "CssClass": "{$visualtype=='Custom' ? '.{$name}-control { display: {$display}; width: {$width}px; }' : 'default'}"
+    }
+  }]
+}
+```
+
+#### Complete Conditional Example
+
+**Configuration**:
+```json
+{
+  "kahua.fragmentDefinitions": [{
+    "id": "example",
+    "name": "Example Fragment",
+    "tokenReferences": ["attributes"],
+    "fragments": {
+    "Controls": "<{$visualtype} Name=\"{$name}\" {$type=='Lookup' ? 'LookupListName=\"{$name}\"' : ''} {$required=='true' ? 'Required=\"true\"' : ''} />",
+    "{$type=='Lookup' ? 'LookupDefinition' : ''}": "<LookupList Name=\"{$name}\">\n  <Value />\n</LookupList>",
+    "{$category=='Advanced' ? 'AdvancedSettings' : ''}": "<Setting Name=\"{$name}\" Level=\"Advanced\" />"
+  }
+}
+```
+
+**Input Lines**:
+```
+FieldA,MyEntity,Lookup,Field A,ComboBox,true,Basic
+FieldB,MyEntity,Text,Field B,TextBox,false,Advanced
+FieldC,MyEntity,Lookup,Field C,ListBox,true,Advanced
+```
+
 **Output** (for FieldA - Lookup type):
 ```xml
 <!-- Controls -->
@@ -409,9 +524,6 @@
 <TextBlock Name="FieldName" DataTag="MyEntity_FieldName" Path="FieldName" />
 <TextBox Name="FieldName" DataTag="MyEntity_FieldName" Path="FieldName"  />
 ```
-=======
----
->>>>>>> 76fb3409
 
 ## Quick Reference
 
